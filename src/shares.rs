use core::ops::{Add, Mul};
use crypto_bigint::{rand_core::OsRng, NonZero, RandomMod};

use crate::{
    nat::{mul_mod, Nat},
    node::Node,
};

<<<<<<< HEAD
/// An additive share [s] = (x, y) where x + y mod m = s
=======
/// Natural numbers represented as cryptographically safe big unsigned
/// integers. Arithmetic operations are checked for overflow at run-time
pub type Nat = U64;

/// Computes `lhs * rhs mod M` in constant time for the special modulus
/// `M = MAX+1-c` where `c` is small enough to fit in a single [`Limb`],
/// see the documentation for crypto_bigint::mul_mod_special.
pub fn mul_mod(lhs: &Nat, rhs: &Nat) -> Nat {
    let c = 18446744073709428953;
    lhs.mul_mod_special(rhs, Limb(c))
}

// BigUint cannot be declared as a const due to non-const fun-call,
// the crate lazy_static provides a way to get the same behaviour
// by allocating it at runtime instead.
lazy_static! {
    pub static ref M: NonZero<Nat> = NonZero::new(Nat::from(122663_u32)).unwrap();
}

/// An additive share [s] = (x, y) where x + y mod M = s
>>>>>>> 17e82703
#[derive(Debug, Clone)]
pub struct Shares {
    pub x: Nat,
    pub y: Nat,
    pub m: NonZero<Nat>,
}

impl Shares {
    /// Instantiate a new share with the given `x` and `y` values
    pub fn from(x: Nat, y: Nat, m: NonZero<Nat>) -> Self {
        Shares { x, y, m }
    }

    /// Create a share of a constant `c`
    /// Precondition: 0 <= c < m
    pub fn new(c: &Nat, m: NonZero<Nat>) -> Shares {
        assert!(c < &m);

        // Pick random from Zm
        let x: Nat = Nat::random_mod(&mut OsRng, &m);
        // Compute (c - x) mod m, avoiding underflow if c < x
        let y: Nat = if c < &x {
            m.add_mod(c, &m).sub_mod(&x, &m)
        } else {
            c.sub_mod(&x, &m)
        };

        Shares { x, y, m }
    }

    /// Reconstruct the secret from the shares
    pub fn open(self) -> Nat {
        self.x.add_mod(&self.y, &self.m)
    }

    /// Transform Shares to input Node
    pub fn as_in_node(self) -> Node {
        Node::in_(self)
    }
}

impl Add for Shares {
    type Output = Self;

    fn add(self, rhs: Self) -> Self::Output {
        assert!(self.m == rhs.m);
        Shares::from(
            self.x.add_mod(&rhs.x, &self.m),
            self.y.add_mod(&rhs.y, &self.m),
            self.m,
        )
    }
}

impl Add<Nat> for Shares {
    type Output = Self;

    fn add(self, rhs: Nat) -> Self::Output {
        Shares::from(self.x.add_mod(&rhs, &self.m), self.y, self.m)
    }
}

impl Mul<Nat> for Shares {
    type Output = Self;

    fn mul(self, rhs: Nat) -> Self::Output {
        Shares::from(
            mul_mod(&self.x, &rhs, &self.m),
            mul_mod(&self.y, &rhs, &self.m),
            self.m,
        )
    }
}

// impl BitAnd<&Nat> for &Shares {
//     type Output = Shares;

//     fn bitand(self, rhs: &Nat) -> Self::Output {
//         self.mult(rhs)
//     }
// }

#[cfg(test)]
mod test {
    use super::*;
    use crate::nat::mul_mod;

    #[test]
    fn test_shares_new() {
        let m = NonZero::new(Nat::from(1337_u128)).unwrap();
        let x = Nat::new(Nat::ONE.into());
        let shares = Shares::new(&x, m);

        assert_eq!(shares.open(), x);
    }

    #[test]
    fn test_shares_add() {
        let m = NonZero::new(Nat::from(150_u128)).unwrap();
        let x = Nat::from(42_u32);
        let s1 = Shares::new(&x, m.clone());

        let y = Nat::from(120_u32);
        let s2 = Shares::new(&y, m.clone());

        let s3 = s1.clone() + x.clone();
        assert_eq!(s3.open(), x.add_mod(&x, &m));
        let s4 = s1.clone() + y.clone();
        assert_eq!(s4.open(), x.add_mod(&y, &m));
        let s5 = s1 + s2;
        assert_eq!(s5.open(), x.add_mod(&y, &m));
    }

    #[test]
    fn test_shares_mul() {
        let m = NonZero::new(Nat::from_u32(51)).unwrap();
        let x = Nat::from_u32(43);
        let shares = Shares::new(&x, m.clone());
        assert_eq!(shares.clone().open(), x);

        let y = Nat::from_u32(13);

        let mul_share_constant = shares * y.clone();
        assert_eq!(mul_share_constant.open(), mul_mod(&y, &x, &m));
    }
}<|MERGE_RESOLUTION|>--- conflicted
+++ resolved
@@ -6,30 +6,7 @@
     node::Node,
 };
 
-<<<<<<< HEAD
-/// An additive share [s] = (x, y) where x + y mod m = s
-=======
-/// Natural numbers represented as cryptographically safe big unsigned
-/// integers. Arithmetic operations are checked for overflow at run-time
-pub type Nat = U64;
-
-/// Computes `lhs * rhs mod M` in constant time for the special modulus
-/// `M = MAX+1-c` where `c` is small enough to fit in a single [`Limb`],
-/// see the documentation for crypto_bigint::mul_mod_special.
-pub fn mul_mod(lhs: &Nat, rhs: &Nat) -> Nat {
-    let c = 18446744073709428953;
-    lhs.mul_mod_special(rhs, Limb(c))
-}
-
-// BigUint cannot be declared as a const due to non-const fun-call,
-// the crate lazy_static provides a way to get the same behaviour
-// by allocating it at runtime instead.
-lazy_static! {
-    pub static ref M: NonZero<Nat> = NonZero::new(Nat::from(122663_u32)).unwrap();
-}
-
 /// An additive share [s] = (x, y) where x + y mod M = s
->>>>>>> 17e82703
 #[derive(Debug, Clone)]
 pub struct Shares {
     pub x: Nat,
