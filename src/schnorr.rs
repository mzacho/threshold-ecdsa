use std::env;

use crypto_bigint::Encoding;
use sha256_rs::sha256;

use crate::{
    circuit::{push_node, Circuit},
    groups::GroupSpec,
    nat::{pow_mod, Nat},
    node::{Const, Node},
    shares::Shares,
};

pub fn run_schnorr(m: Nat) {
    todo!()
}

pub fn read_args_message(args: env::Args) -> Nat {
    let args: Vec<String> = args.collect();
    let m = Nat::from(args.get(2).unwrap().parse::<u32>().unwrap());
    m
}

pub fn schnorr_circuit(r: Shares, sk: Shares, e: Nat) -> Circuit {
    let mut g: Circuit = Circuit { nodes: vec![] };

    let in_sk = Node::in_(sk);
    let in_sk_id = push_node(&mut g, in_sk);

    let in_r = Node::in_(r);
    let in_r_id = push_node(&mut g, in_r);

    let mul_e = Node::mul_unary(in_sk_id, Const::Literal(e));
    let mul_e_id = push_node(&mut g, mul_e);

    let z = Node::add(in_r_id, mul_e_id);
    let _ = push_node(&mut g, z);
    g
}

<<<<<<< HEAD
pub fn generate_e_from_message(m: Nat, group: GroupSpec) -> Nat {
=======
pub fn compute_e(message: Nat, group: GroupSpec) -> Nat {

>>>>>>> db30a204
    let r1 = group.rand_exp();
    let r2 = group.rand_exp();

    let c = pow_mod(&group.alpha, &r1.add_mod(&r2, &group.q), &group.q);

    let c_bytes = c.to_be_bytes();
    let c_m_bytes = [c_bytes, m.to_be_bytes()].concat();

    let e = Nat::from_be_bytes(sha256(&c_m_bytes));

    e
}

#[cfg(test)]
mod tests {

    use crate::{groups::GroupSpec, nat::M, shares::Shares};

    #[test]
    fn test_schnorr_circuit() {
        let group_spec = GroupSpec::new();
        // Construct a new secret key
        let sk = group_spec.rand_exp();
        let ss_sk = Shares::new(&sk, *M);
        // Have Alice choose a random r1 from Zq, and compute g^r1
        let r1 = group_spec.rand_exp();
        // let c1 = group_spec.g.pow();
        // Have Bob choose a random r2 from Zq, and compute g^r2
        let r2 = group_spec.rand_exp();
        // A
    }
}<|MERGE_RESOLUTION|>--- conflicted
+++ resolved
@@ -38,19 +38,15 @@
     g
 }
 
-<<<<<<< HEAD
-pub fn generate_e_from_message(m: Nat, group: GroupSpec) -> Nat {
-=======
 pub fn compute_e(message: Nat, group: GroupSpec) -> Nat {
 
->>>>>>> db30a204
     let r1 = group.rand_exp();
     let r2 = group.rand_exp();
 
     let c = pow_mod(&group.alpha, &r1.add_mod(&r2, &group.q), &group.q);
 
     let c_bytes = c.to_be_bytes();
-    let c_m_bytes = [c_bytes, m.to_be_bytes()].concat();
+    let c_m_bytes = [c_bytes, message.to_be_bytes()].concat();
 
     let e = Nat::from_be_bytes(sha256(&c_m_bytes));
 
