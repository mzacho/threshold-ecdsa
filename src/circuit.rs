use std::collections::HashMap;

use crypto_bigint::rand_core::OsRng;
use crypto_bigint::{NonZero, RandomMod};

use crate::nat::{mul_mod, Nat};
use crate::node::{Const, Gate, Node, NodeId};
use crate::shares::Shares;

/// `Circuit` represents the circuit used in the BeDOZa protocol for
/// passively secure two-party computation.
///
/// A circuit consists of a vector of Nodes, i.e. Add, Mul, Open etc.,
/// whose IDs are implicit from their index into the Vec.
#[derive(Debug)]
pub struct Circuit {
    pub nodes: Vec<Node>,
    pub modulus: NonZero<Nat>,
}

/// Env is a mapping from node ids to openings of the secret
/// flowing out of that node. Its used to lookup variables
/// referred to by constant gates (in contrast to literals
/// hard-coded into the constant gates).
pub struct Env<'a> {
    env: HashMap<NodeId, Nat>,
    modulus: &'a Nat,
}

impl<'a> Env<'a> {
    pub fn insert(&mut self, key: NodeId, val: Nat) {
        self.env.insert(key, val);
    }
}

impl Circuit {
    /// Evaluates the circuit and returns the shares of the last node
    ///
    /// It does so by iterating over all nodes, and propagating values from
    /// parents to children with respect to the operation of the current node.
    pub fn eval(self) -> Shares {
        let mut env = Env {
            env: HashMap::new(),
            modulus: &self.modulus,
        };

        let len = self.nodes.len();
        for id in 0..len {
            let node = &self.nodes[id];
            if node.value.borrow().is_some() {
                continue;
            }
            let p1_id = node.in_1;
            if p1_id.is_some() {
                let p1 = &self.nodes[p1_id.unwrap()].value.borrow();
                if !p1.is_some() {
                    // In this case a node's parent has no value yet
                    // Since we assume the circuit only has forward
                    // gates, then this shouldn't be possible
                    panic!("expected value on gate parent")
                }
                match &node.op {
                    Gate::AddUnary(c) => {
                        let p1_val = p1.as_ref().unwrap().clone();
                        let node = &self.nodes[id];
                        let const_value = Self::lookup_const(&env, c);
                        *node.value.borrow_mut() = Some(p1_val + const_value);
                    }
                    Gate::Mul => panic!("circuit not normalized"),
                    Gate::Add => {
                        if let Some(p2_id) = node.in_2 {
                            let p2 = &self.nodes[p2_id].value.borrow();
                            if p1.is_some() && p2.is_some() {
                                let v1 = p1.as_ref().unwrap().clone();
                                let v2 = p2.as_ref().unwrap().clone();
                                let node = &self.nodes[id];
                                *node.value.borrow_mut() = Some(v1 + v2);
                            } else {
                                panic!("no values on parents of ADD")
                            }
                        } else {
                            panic!("expected parent id on Add gate")
                        }
                    }
                    Gate::In => continue,
                    Gate::Open => {
                        match node.in_1 {
                            Some(pid) => {
                                let p = &self.nodes[pid].value.borrow();
                                if p.is_some() {
                                    let s = p.as_ref().unwrap().clone();
                                    // Update the environment with the opened
                                    // value of the node
                                    env.insert(id, s.open());
                                } else {
                                    panic!("no value to open");
                                }
                            }
                            None => panic!("no parent on open gate"),
                        }
                    }
                    Gate::MulUnary(c) => {
                        let p1_val = p1.as_ref().unwrap().clone();
                        let node = &self.nodes[id];
                        let b = Self::lookup_const(&env, c);
                        *node.value.borrow_mut() = Some(p1_val * b);
                    }
                }
            } else {
                panic!("expected parent id on AddUnary gate")
            }
        }
        self.nodes[len - 1].value.borrow().as_ref().unwrap().clone()
    }

    /// Returns the constant represented by `c`, by possibly performing
    /// a lookup into the environment `e`.
    ///
    /// Constants are either literal, variables or the product of two
    /// constants.
    ///
    /// If `c` is a literal, its literal value is directly returned.
    ///
    /// If `c` is a variable it contains the id of a node, whose value
    /// should have been opened and inserted into the environment during
    /// evaluation of the circuit. Its value is returned.
    ///
    /// If `c` is the product of two constants, it contains the ids of
    /// two nodes, whose values should been opened and inserted into the
    /// environment during evaluation of the circuit. Their product is
    /// returned.
    pub fn lookup_const(e: &Env, c: &Const) -> Nat {
        match c {
            Const::Literal(b) => b.clone(),
            Const::Var(id) => {
                if let Some(const_value) = e.env.get(&id) {
                    const_value.clone()
                } else {
                    panic!("could not look up const var");
                }
            }
            Const::MUL(id1, id2) => match (e.env.get(&id1), e.env.get(&id2)) {
                (Some(const_value_1), Some(const_value_2)) => {
                    // Compute m - (e * d) mod m
                    e.modulus.sub_mod(
                        &mul_mod(const_value_1, const_value_2, &e.modulus),
                        &e.modulus,
                    )
                }
                (_, _) => panic!("could nok look up const vars for and"),
            },
        }
    }

    /// Transforms all MUL gates in a circuit. Any gates in the
    /// circuit such as
    ///
    /// [x] MUL [y]
    ///
    /// are removed and replaced by the gates correponding to
    /// the protocol for MUL of Two Wires from the lecture notes.
    ///
    /// The protocol makes use a dealer, whose output is added
    /// as inputs gates in the circuit.
    ///
    /// OPEN gates are trivial, in that they only refer to the
    /// id of the gate containing the value being opened.
    /// The actual reconstruction of secrets is being
    /// handled in the evaluation of the circuit.
    pub fn transform_and_gates(&mut self) -> () {
        let mut i = 0;
        while i < self.nodes.len() {
            let node = &self.nodes[i];
            match node.op {
                Gate::Mul => {
                    let Rands { u, v, w } = deal_rands(&self.modulus);
                    let pid1 = node.in_1.unwrap();
                    let pid2 = node.in_2.unwrap();

                    // Remove the gate and replace it with an input gate for u
                    //
                    // Note: This doesn't update parent pointers
                    self.nodes.remove(i);
                    self.nodes.insert(i, u.as_in_node());
                    let uid = i;

                    // Insert ADD gate with inputs pid1 and u
                    let did = i + 1;
                    self.insert_node(did, Node::add(pid1, uid));

                    // Insert input gate for v
                    let vid = i + 2;
                    self.insert_node(vid, v.as_in_node());

                    // Insert ADD gate with inputs pid2 and v
                    let eid = i + 3;
                    self.insert_node(eid, Node::add(pid2, vid));

                    // Insert OPEN gates for d and e
                    let odid = i + 4;
                    let oeid = i + 5;
                    self.insert_node(odid, Node::open(did));

                    self.insert_node(oeid, Node::open(eid));

                    // Insert unary MUL gates for [x] and e
                    let mul_xe_id = i + 6;
                    let c = Const::Var(oeid);
                    self.insert_node(mul_xe_id, Node::mul_unary(pid1, c));

                    // Insert unary MUL gates for [y] and d
                    let mul_yd_id = i + 7;
                    let c = Const::Var(odid);
                    self.insert_node(mul_yd_id, Node::mul_unary(pid2, c));

                    // Insert input gate for w
                    let wid = i + 8;
                    self.insert_node(wid, w.as_in_node());

                    // Insert ADD gate with inputs w and add_xe
                    let add_wxe_id = i + 9;
                    self.insert_node(add_wxe_id, Node::add(wid, mul_xe_id));

                    // Insert ADD gate with inputs and_yd and -e*d
                    let sub_mull_yd_ed_id = i + 10;
                    self.insert_node(
                        sub_mull_yd_ed_id,
                        Node::add_unary(mul_yd_id, Const::MUL(oeid, odid)),
                    );

                    // Insert ADD gate with inputs add_wxe and sub_mul_yd_ed
                    let add_add_wxe_sub_mul_yd_ed_id = i + 11;
                    self.insert_node(
                        add_add_wxe_sub_mul_yd_ed_id,
                        Node::add(add_wxe_id, sub_mull_yd_ed_id),
                    );
                    i += 11;
                }
                _ => (),
            }
            i += 1;
        }
    }

    /// Insert `Node` in `self.nodes` and increment parent pointers of all
    /// nodes whose parent(s) have an `id` > `index` (similar to how one
    /// would insert an element at the front of a linked list).
    ///
    /// Since we only have forward edges in the circuit, then nodes
    /// can only point to previous element in the vector. We can
    /// therefore skip elements [0; index].
    pub fn insert_node(&mut self, index: usize, n: Node) -> () {
        self.nodes.insert(index, n);

        let len = self.nodes.len();
        for i in index + 1..len {
            if let Some(pid) = self.nodes[i].in_1 {
                if pid >= index - 1 {
                    self.nodes[i].in_1 = Some(pid + 1);
                }
            }
            if let Some(pid) = self.nodes[i].in_2 {
                if pid >= index - 1 {
                    self.nodes[i].in_2 = Some(pid + 1);
                }
            }
        }
    }
}

/// The random shares distributed by the dealer to alice and bob.
/// Invariant:
///   (u.open() * v.open()).mod_floor(&M) = w.open()
pub struct Rands {
    pub u: Shares,
    pub v: Shares,
    pub w: Shares,
}

/// Constructs new secret shares of u, v, w such that u * v = w.
///
/// Is does so by choosing random values in Zm for ux, uy, vx, vy and wx,
/// and computes wy as (((ux + uy) * (vx + vy)) mod m - wx) mod m
pub fn deal_rands(modulus: &NonZero<Nat>) -> Rands {
    // Pick random elements from from Zm
    let ux: Nat = Nat::random_mod(&mut OsRng, &modulus);
    let uy: Nat = Nat::random_mod(&mut OsRng, &modulus);
    let vx: Nat = Nat::random_mod(&mut OsRng, &modulus);
    let vy: Nat = Nat::random_mod(&mut OsRng, &modulus);
    let wx: Nat = Nat::random_mod(&mut OsRng, &modulus);

<<<<<<< HEAD
    let u: Shares = Shares::from(ux.clone(), uy.clone(), modulus.clone());
    let v: Shares = Shares::from(vx.clone(), vy.clone(), modulus.clone());
=======
    let u: Shares = Shares::from(ux.clone(), uy.clone(), *M);
    let v: Shares = Shares::from(vx.clone(), vy.clone(), *M);
>>>>>>> 8001c864

    // Compute u * v mod m
    let k1 = mul_mod(&vx, &ux, &modulus);
    let k2 = mul_mod(&ux, &vy, &modulus);
    let k3 = mul_mod(&uy, &vx, &modulus);
    let k4 = mul_mod(&uy, &vy, &modulus);
    let uv = k1.add_mod(&k2.add_mod(&k3.add_mod(&k4, &modulus), &modulus), &modulus);

    // Compute (u * v) mod m - wx, avoiding underflow if uv < wx
    let wy = if uv < wx.clone() {
        modulus
            .clone()
            .add_mod(&uv.sub_mod(&wx, &modulus), &modulus)
    } else {
        uv.sub_mod(&wx, &modulus)
    };

<<<<<<< HEAD
    let w = Shares::from(wx, wy, modulus.clone());
=======
    let w = Shares::from(wx, wy, *M);
>>>>>>> 8001c864
    Rands { u, v, w }
}

pub fn push_node(c: &mut Circuit, n: Node) -> NodeId {
    c.nodes.push(n);
    c.nodes.len() - 1
}

// Tests

#[cfg(test)]
mod tests {
    use super::*;

    #[test]
    fn test_deal_rands() {
        for _ in 0..100 {
            // deal_rands is indeterministic, so run it a lot of times ...
            let Rands { u, v, w } = deal_rands();
            assert_eq!(mul_mod(&u.open(), &v.open(), &M), w.open());
        }
    }
}<|MERGE_RESOLUTION|>--- conflicted
+++ resolved
@@ -289,13 +289,8 @@
     let vy: Nat = Nat::random_mod(&mut OsRng, &modulus);
     let wx: Nat = Nat::random_mod(&mut OsRng, &modulus);
 
-<<<<<<< HEAD
     let u: Shares = Shares::from(ux.clone(), uy.clone(), modulus.clone());
     let v: Shares = Shares::from(vx.clone(), vy.clone(), modulus.clone());
-=======
-    let u: Shares = Shares::from(ux.clone(), uy.clone(), *M);
-    let v: Shares = Shares::from(vx.clone(), vy.clone(), *M);
->>>>>>> 8001c864
 
     // Compute u * v mod m
     let k1 = mul_mod(&vx, &ux, &modulus);
@@ -313,11 +308,7 @@
         uv.sub_mod(&wx, &modulus)
     };
 
-<<<<<<< HEAD
     let w = Shares::from(wx, wy, modulus.clone());
-=======
-    let w = Shares::from(wx, wy, *M);
->>>>>>> 8001c864
     Rands { u, v, w }
 }
 
@@ -325,19 +316,3 @@
     c.nodes.push(n);
     c.nodes.len() - 1
 }
-
-// Tests
-
-#[cfg(test)]
-mod tests {
-    use super::*;
-
-    #[test]
-    fn test_deal_rands() {
-        for _ in 0..100 {
-            // deal_rands is indeterministic, so run it a lot of times ...
-            let Rands { u, v, w } = deal_rands();
-            assert_eq!(mul_mod(&u.open(), &v.open(), &M), w.open());
-        }
-    }
-}